--- conflicted
+++ resolved
@@ -2,20 +2,13 @@
 from http import HTTPStatus
 
 from django.contrib.auth.decorators import login_required, permission_required
-<<<<<<< HEAD
-from django.shortcuts import get_object_or_404, redirect, render
-=======
 from django.shortcuts import render, redirect
->>>>>>> cbe9e7e3
 from django.utils import timezone
 from django.utils.dateparse import parse_date, parse_time
 from django.views.decorators.http import require_GET, require_POST
 
 from NEMO.decorators import synchronized
 from NEMO.exceptions import RequiredUnansweredQuestionsException
-<<<<<<< HEAD
-from NEMO.models import BadgeReader, Project, Reservation, ReservationItemType, Tool, ToolWaitList, UsageEvent, User
-=======
 from NEMO.forms import CommentForm, nice_errors, TaskForm
 from NEMO.models import (
     BadgeReader,
@@ -23,12 +16,12 @@
     Reservation,
     ReservationItemType,
     Tool,
+    ToolWaitList,
     UsageEvent,
     User,
     TaskCategory,
     TaskStatus,
 )
->>>>>>> cbe9e7e3
 from NEMO.policy import policy_class as policy
 from NEMO.utilities import localize, quiet_int
 from NEMO.views.area_access import log_out_user
