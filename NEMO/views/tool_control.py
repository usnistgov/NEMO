--- conflicted
+++ resolved
@@ -93,10 +93,8 @@
 
     user: User = request.user
     tool = get_object_or_404(Tool, id=tool_id, visible=True)
-<<<<<<< HEAD
     user_is_qualified = tool.user_set.filter(id=user.id).exists()
     broadcast_upcoming_reservation = ToolCustomization.get("tool_control_broadcast_upcoming_reservation")
-=======
     user_is_qualified = tool.user_set.filter(id=request.user.id).exists()
     user_is_staff = request.user.is_staff
     user = request.user
@@ -117,7 +115,6 @@
         if user_wait_list_entry
         else 0
     )
->>>>>>> ae0c9d95
     dictionary = {
         "tool": tool,
         "tool_rate": rate_class.get_tool_rate(tool, user),
@@ -131,12 +128,10 @@
         or (user_is_qualified and broadcast_upcoming_reservation == "qualified")
         or broadcast_upcoming_reservation == "all",
         "tool_control_show_task_details": ToolCustomization.get_bool("tool_control_show_task_details"),
-<<<<<<< HEAD
         "has_usage_questions": True if tool.pre_usage_questions or tool.post_usage_questions else False,
         "user_can_see_documents": user.is_any_part_of_staff
         or not ToolCustomization.get_bool("tool_control_show_documents_only_qualified_users")
         or user_is_qualified,
-=======
         "wait_list_position": user_wait_list_position,  # 0 if not in wait list
         "wait_list": wait_list,
         "show_wait_list": (
@@ -150,7 +145,6 @@
                 else wait_list.count() > 0
             )
         ),
->>>>>>> ae0c9d95
     }
 
     try:
@@ -432,18 +426,16 @@
 
     new_usage_event.save()
 
-<<<<<<< HEAD
+    # Remove wait list entry if it exists
+    wait_list_entry = ToolWaitList.objects.filter(tool=tool, expired=False, deleted=False, user=user)
+    if wait_list_entry.count() > 0:
+        wait_list_entry.update(deleted=True, date_exited=timezone.now())
+
     try:
         dynamic_form.charge_for_consumables(new_usage_event, new_usage_event.pre_run_data, request)
     except Exception as e:
         return HttpResponseBadRequest(str(e))
     dynamic_form.update_tool_counters(new_usage_event.pre_run_data, tool.id)
-=======
-    # Remove wait list entry if it exists
-    wait_list_entry = ToolWaitList.objects.filter(tool=tool, expired=False, deleted=False, user=user)
-    if wait_list_entry.count() > 0:
-        wait_list_entry.update(deleted=True, date_exited=timezone.now())
->>>>>>> ae0c9d95
 
     return response
 
