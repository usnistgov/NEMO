from datetime import datetime, timedelta
from http import HTTPStatus

from django.conf import settings
from django.contrib.auth.decorators import login_required, permission_required
from django.shortcuts import redirect, render
from django.utils import timezone
from django.utils.dateparse import parse_date, parse_time
from django.utils.html import format_html
from django.views.decorators.http import require_GET, require_POST

from NEMO.decorators import synchronized
from NEMO.exceptions import RequiredUnansweredQuestionsException
from NEMO.forms import CommentForm, TaskForm, nice_errors
from NEMO.models import (
    BadgeReader,
    Project,
    Reservation,
    ReservationItemType,
    TaskCategory,
    TaskStatus,
    Tool,
    ToolWaitList,
    UsageEvent,
    User,
)
from NEMO.policy import policy_class as policy
from NEMO.utilities import localize, quiet_int
from NEMO.views.area_access import log_out_user
from NEMO.views.calendar import (
    cancel_the_reservation,
    extract_reservation_questions,
    render_reservation_questions,
    set_reservation_configuration,
    shorten_reservation,
)
from NEMO.views.customization import ApplicationCustomization, ToolCustomization
from NEMO.views.tasks import save_task
from NEMO.views.tool_control import (
    email_managers_required_questions_disable_tool,
    interlock_bypass_allowed,
    interlock_error,
    save_comment,
)
from NEMO.widgets.dynamic_form import DynamicForm


@login_required
@permission_required("NEMO.kiosk")
@require_POST
def enable_tool(request):
    return do_enable_tool(request, request.POST["tool_id"])


@synchronized("tool_id")
def do_enable_tool(request, tool_id):
    tool = Tool.objects.get(id=tool_id)
    customer = User.objects.get(id=request.POST["customer_id"])
    project = Project.objects.get(id=request.POST["project_id"])
    bypass_interlock = request.POST.get("bypass", "False") == "True"

    response = policy.check_to_enable_tool(
        tool, operator=customer, user=customer, project=project, staff_charge=False, remote_work=False
    )
    if response.status_code != HTTPStatus.OK:
        dictionary = {
            "message": "You are not authorized to enable this tool. {}".format(response.content.decode()),
            "delay": 10,
        }
        return render(request, "kiosk/acknowledgement.html", dictionary)

    # All policy checks passed so enable the tool for the user.
    if tool.interlock and not tool.interlock.unlock():
        if bypass_interlock and interlock_bypass_allowed(customer):
            pass
        else:
            return interlock_error("Enable", customer)

    # Create a new usage event to track how long the user uses the tool.
    new_usage_event = UsageEvent()
    new_usage_event.operator = customer
    new_usage_event.user = customer
    new_usage_event.project = project
    new_usage_event.tool = tool

    # Collect post-usage questions
    dynamic_form = DynamicForm(tool.pre_usage_questions)

    try:
        new_usage_event.pre_run_data = dynamic_form.extract(request)
    except RequiredUnansweredQuestionsException as e:
        dictionary = {"message": str(e), "delay": 10}
        return render(request, "kiosk/acknowledgement.html", dictionary)
    new_usage_event.save()

    # Remove wait list entry if it exists
    wait_list_entry = ToolWaitList.objects.filter(tool=tool, expired=False, deleted=False, user=customer)
    if wait_list_entry.count() > 0:
        wait_list_entry.update(deleted=True, date_exited=timezone.now())

    try:
        dynamic_form.charge_for_consumables(new_usage_event, new_usage_event.pre_run_data, request)
    except Exception as e:
        dictionary = {"message": str(e), "delay": 10}
        return render(request, "kiosk/acknowledgement.html", dictionary)
    dynamic_form.update_tool_counters(new_usage_event.pre_run_data, tool.id)

    dictionary = {"message": "You can now use the {}".format(tool), "badge_number": customer.badge_number}
    return render(request, "kiosk/acknowledgement.html", dictionary)


@login_required
@permission_required("NEMO.kiosk")
@require_POST
def disable_tool(request):
    return do_disable_tool(request, request.POST["tool_id"])


@synchronized("tool_id")
def do_disable_tool(request, tool_id):
    tool = Tool.objects.get(id=tool_id)
    customer: User = User.objects.get(id=request.POST["customer_id"])
    downtime = timedelta(minutes=quiet_int(request.POST.get("downtime")))
    bypass_interlock = request.POST.get("bypass", "False") == "True"
    response = policy.check_to_disable_tool(tool, customer, downtime)
    if response.status_code != HTTPStatus.OK:
        dictionary = {"message": response.content, "delay": 10}
        return render(request, "kiosk/acknowledgement.html", dictionary)

    # All policy checks passed so try to disable the tool for the user.
    if tool.interlock and not tool.interlock.lock():
        if bypass_interlock and interlock_bypass_allowed(customer):
            pass
        else:
            return interlock_error("Disable", customer)

    # Shorten the user's tool reservation since we are now done using the tool
    current_usage_event = tool.get_current_usage_event()
    staff_shortening = request.POST.get("shorten", False)
    shorten_reservation(
        user=current_usage_event.user, item=tool, new_end=timezone.now() + downtime, force=staff_shortening
    )

    # End the current usage event for the tool and save it.
    current_usage_event.end = timezone.now() + downtime

    # Collect post-usage questions
    dynamic_form = DynamicForm(tool.post_usage_questions)

    try:
        current_usage_event.run_data = dynamic_form.extract(request)
    except RequiredUnansweredQuestionsException as e:
        if customer.is_staff and customer != current_usage_event.operator and current_usage_event.user != customer:
            # if a staff is forcing somebody off the tool and there are required questions, send an email and proceed
            current_usage_event.run_data = e.run_data
            email_managers_required_questions_disable_tool(current_usage_event.operator, customer, tool, e.questions)
        else:
            dictionary = {"message": str(e), "delay": 10}
            return render(request, "kiosk/acknowledgement.html", dictionary)

    try:
        dynamic_form.charge_for_consumables(current_usage_event, current_usage_event.run_data, request)
    except Exception as e:
        dictionary = {"message": str(e), "delay": 10}
        return render(request, "kiosk/acknowledgement.html", dictionary)
    dynamic_form.update_tool_counters(current_usage_event.run_data, tool.id)

    current_usage_event.save()
    dictionary = {
        "message": "You are no longer using the {}".format(tool),
        "badge_number": customer.badge_number,
        "delay": 1,
    }
    record = customer.area_access_record()
    if record and tool.ask_to_leave_area_when_done_using:
        dictionary["tool"] = tool
        dictionary["area"] = record.area
        dictionary["delay"] = 10
        dictionary["ask_logout"] = True
        return render(request, "kiosk/acknowledgement.html", dictionary)
    return render(request, "kiosk/acknowledgement.html", dictionary)


@login_required
@permission_required("NEMO.kiosk")
@require_POST
def enter_wait_list(request):
    tool = Tool.objects.get(id=request.POST["tool_id"])
    customer = User.objects.get(id=request.POST["customer_id"])

    if not tool.allow_wait_list():
        dictionary = {
            "message": "{} does not operate in wait list mode. ".format(tool),
            "delay": 10,
        }
        return render(request, "kiosk/acknowledgement.html", dictionary)

    wait_list_other_users = ToolWaitList.objects.filter(tool=tool, expired=False, deleted=False).exclude(user=customer)
    wait_list_user_entry = ToolWaitList.objects.filter(tool=tool, expired=False, deleted=False, user=customer)

    # User must not be in the wait list
    if wait_list_user_entry.count() > 0:
        dictionary = {"message": "You are already in the wait list.", "delay": 10}
        return render(request, "kiosk/acknowledgement.html", dictionary)

    # The tool must be in use or have a wait list
    current_usage_event = tool.get_current_usage_event()
    if not current_usage_event and wait_list_other_users.count() == 0:
        dictionary = {"message": "The tool is free to use.", "delay": 10}
        return render(request, "kiosk/acknowledgement.html", dictionary)

    # The user must be qualified to use the tool itself, or the parent tool in case of alternate tool.
    tool_to_check_qualifications = tool.parent_tool if tool.is_child_tool() else tool
    if tool_to_check_qualifications not in customer.qualifications.all() and not customer.is_staff:
        dictionary = {"message": "You are not qualified to use this tool.", "delay": 10}
        return render(request, "kiosk/acknowledgement.html", dictionary)

    entry = ToolWaitList()
    entry.user = customer
    entry.tool = tool
    entry.save()

    return redirect("kiosk_tool_information", tool_id=tool.id, user_id=customer.id, back="back_to_category")


@login_required
@permission_required("NEMO.kiosk")
@require_POST
def exit_wait_list(request):
    tool = Tool.objects.get(id=request.POST["tool_id"])
    customer = User.objects.get(id=request.POST["customer_id"])
    wait_list_entry = ToolWaitList.objects.filter(tool=tool, expired=False, deleted=False, user=customer)
    if wait_list_entry.count() == 0:
        dictionary = {"message": "You are not in the wait list.", "delay": 10}
        return render(request, "kiosk/acknowledgement.html", dictionary)
    do_exit_wait_list(wait_list_entry, timezone.now())
    return redirect("kiosk_tool_information", tool_id=tool.id, user_id=customer.id, back="back_to_category")


def do_exit_wait_list(entry, time):
    entry.update(deleted=True, date_exited=time)


@login_required
@permission_required("NEMO.kiosk")
@require_POST
def reserve_tool(request):
    tool = Tool.objects.get(id=request.POST["tool_id"])
    customer = User.objects.get(id=request.POST["customer_id"])
    project = Project.objects.get(id=request.POST["project_id"])
    back = request.POST["back"]

    dictionary = {"back": back, "tool": tool, "project": project, "customer": customer}

    """ Create a reservation for a user. """
    try:
        date = parse_date(request.POST["date"])
        start = localize(datetime.combine(date, parse_time(request.POST["start"])))
        end = localize(datetime.combine(date, parse_time(request.POST["end"])))
    except:
        dictionary["message"] = "Please enter a valid date, start time, and end time for the reservation."
        return render(request, "kiosk/error.html", dictionary)
    # Create the new reservation:
    reservation = Reservation()
    reservation.project = project
    reservation.user = customer
    reservation.creator = customer
    reservation.reservation_item = tool
    reservation.start = start
    reservation.end = end
    reservation.short_notice = tool.determine_insufficient_notice(start)
    policy_problems, overridable = policy.check_to_save_reservation(
        cancelled_reservation=None,
        new_reservation=reservation,
        user_creating_reservation=customer,
        explicit_policy_override=False,
    )

    # If there was a problem in saving the reservation then return the error...
    if policy_problems:
        dictionary["message"] = policy_problems[0]
        return render(request, "kiosk/error.html", dictionary)

    # All policy checks have passed.
    if project is None and not customer.is_staff:
        dictionary["message"] = "You must specify a project for your reservation"
        return render(request, "kiosk/error.html", dictionary)

    reservation_questions = render_reservation_questions(ReservationItemType.TOOL, tool.id, reservation.project, True)
    tool_config = tool.is_configurable()
    needs_extra_config = reservation_questions or tool_config
    if needs_extra_config and not request.POST.get("configured") == "true":
        dictionary.update(tool.get_configuration_information(user=customer, start=reservation.start))
        dictionary.update(
            {
                "request_date": request.POST["date"],
                "request_start": request.POST["start"],
                "request_end": request.POST["end"],
                "reservation": reservation,
                "reservation_questions": reservation_questions,
            }
        )
        return render(request, "kiosk/tool_reservation_extra.html", dictionary)

    set_reservation_configuration(reservation, request)
    # Reservation can't be short notice if the user is configuring the tool themselves.
    if reservation.self_configuration:
        reservation.short_notice = False

    # Reservation questions if applicable
    try:
        reservation.question_data = extract_reservation_questions(
            request, ReservationItemType.TOOL, tool.id, reservation.project
        )
    except RequiredUnansweredQuestionsException as e:
        dictionary["message"] = str(e)
        return render(request, "kiosk/error.html", dictionary)

    reservation.save_and_notify()
    return render(request, "kiosk/success.html", {"new_reservation": reservation, "customer": customer})


@login_required
@permission_required("NEMO.kiosk")
@require_POST
def cancel_reservation(request, reservation_id):
    """Cancel a reservation for a user."""
    reservation = Reservation.objects.get(id=reservation_id)
    customer = User.objects.get(id=request.POST["customer_id"])

    response = cancel_the_reservation(reservation=reservation, user_cancelling_reservation=customer, reason=None)

    if response.status_code == HTTPStatus.OK:
        return render(request, "kiosk/success.html", {"cancelled_reservation": reservation, "customer": customer})
    else:
        return render(request, "kiosk/error.html", {"message": response.content, "customer": customer})


@login_required
@permission_required("NEMO.kiosk")
@require_POST
def tool_reservation(request, tool_id, user_id, back):
    tool = Tool.objects.get(id=tool_id, visible=True)
    customer = User.objects.get(id=user_id)
    project = Project.objects.get(id=request.POST["project_id"])

    dictionary = {
        "tool": tool,
        "date": None,
        "project": project,
        "customer": customer,
        "back": back,
        "tool_reservation_times": list(
            Reservation.objects.filter(
                cancelled=False, missed=False, shortened=False, tool=tool, start__gte=timezone.now()
            )
        ),
    }

    return render(request, "kiosk/tool_reservation.html", dictionary)


@login_required
@permission_required("NEMO.kiosk")
@require_GET
def choices(request):
    try:
        customer = User.objects.get(badge_number=request.GET["badge_number"])
        usage_events = (
            UsageEvent.objects.filter(operator=customer.id, end=None)
            .order_by("tool__name")
            .prefetch_related("tool", "project")
        )
        tools_in_use = [u.tool.tool_or_parent_id() for u in usage_events]
        fifteen_minutes_from_now = timezone.now() + timedelta(minutes=15)
        tool_reservations = (
            Reservation.objects.filter(
                tool__isnull=False,
                end__gt=timezone.now(),
                user=customer,
                missed=False,
                cancelled=False,
                shortened=False,
            )
            .exclude(tool_id__in=tools_in_use, start__lte=fifteen_minutes_from_now)
            .exclude(ancestor__shortened=True)
            .order_by("start")
        )
    except:
        dictionary = {
            "message": "Your badge wasn't recognized. If you got a new one recently then we'll need to update your account. Please contact staff to resolve the problem."
        }
        return render(request, "kiosk/acknowledgement.html", dictionary)

    categories = [
        t[0] for t in Tool.objects.filter(visible=True).order_by("_category").values_list("_category").distinct()
    ]
    unqualified_categories = [
        category
        for category in categories
        if not customer.is_staff
        and not Tool.objects.filter(
            visible=True, _category=category, id__in=customer.qualifications.all().values_list("id")
        ).exists()
    ]
    dictionary = {
        "now": timezone.now(),
        "customer": customer,
        "usage_events": list(usage_events),
        "upcoming_reservations": tool_reservations,
        "categories": categories,
        "unqualified_categories": unqualified_categories,
    }
    return render(request, "kiosk/choices.html", dictionary)


@login_required
@permission_required("NEMO.kiosk")
@require_GET
def category_choices(request, category, user_id):
    try:
        customer = User.objects.get(id=user_id)
    except:
        dictionary = {
            "message": "Your badge wasn't recognized. If you got a new one recently then we'll need to update your account. Please contact staff to resolve the problem."
        }
        return render(request, "kiosk/acknowledgement.html", dictionary)
    tools = Tool.objects.filter(visible=True, _category=category)
    dictionary = {
        "customer": customer,
        "category": category,
        "tools": tools,
        "unqualified_tools": [
            tool for tool in tools if not customer.is_staff and tool not in customer.qualifications.all()
        ],
    }
    return render(request, "kiosk/category_choices.html", dictionary)


@login_required
@permission_required("NEMO.kiosk")
@require_GET
def tool_information(request, tool_id, user_id, back):
    tool = Tool.objects.get(id=tool_id, visible=True)
    customer = User.objects.get(id=user_id)
    wait_list = tool.current_wait_list()
    user_wait_list_entry = wait_list.filter(user=user_id).first()
    user_wait_list_position = (
        (
            ToolWaitList.objects.filter(
                tool=tool, date_entered__lte=user_wait_list_entry.date_entered, expired=False, deleted=False
            )
            .exclude(user=customer)
            .count()
            + 1
        )
        if user_wait_list_entry
        else 0
    )
    dictionary = {
        "customer": customer,
        "tool": tool,
        "rendered_configuration_html": tool.configuration_widget(customer),
        "pre_usage_questions": DynamicForm(tool.pre_usage_questions).render(
            "tool_usage_group_question", tool.id, virtual_inputs=True
        ),
        "post_usage_questions": DynamicForm(tool.post_usage_questions).render(
            "tool_usage_group_question", tool.id, virtual_inputs=True
        ),
        "back": back,
        "tool_control_show_task_details": ToolCustomization.get_bool("tool_control_show_task_details"),
        "wait_list_position": user_wait_list_position,  # 0 if not in wait list
        "wait_list": wait_list,
        "show_wait_list": (
            tool.allow_wait_list()
            and (
                not (
                    tool.get_current_usage_event().operator.id == customer.id
                    or tool.get_current_usage_event().user.id == customer.id
                )
                if tool.in_use()
                else wait_list.count() > 0
            )
        ),
    }
    try:
        current_reservation = Reservation.objects.get(
            start__lt=timezone.now(),
            end__gt=timezone.now(),
            cancelled=False,
            missed=False,
            shortened=False,
            user=customer,
            tool=tool,
        )
        remaining_reservation_duration = int((current_reservation.end - timezone.now()).total_seconds() / 60)
        # We don't need to bother telling the user their reservation will be shortened if there's less than two minutes left.
        # Staff are exempt from reservation shortening.
        if remaining_reservation_duration > 2:
            dictionary["remaining_reservation_duration"] = remaining_reservation_duration
    except Reservation.DoesNotExist:
        pass
    return render(request, "kiosk/tool_information.html", dictionary)


@login_required
@permission_required("NEMO.kiosk")
@require_GET
def kiosk(request, location=None):
    return render(request, "kiosk/kiosk.html", {"badge_reader": get_badge_reader(request)})


@login_required
@permission_required("NEMO.kiosk")
@require_GET
def logout_user(request, tool_id):
    tool = Tool.objects.get(pk=tool_id)
    if not tool.ask_to_leave_area_when_done_using:
        dictionary = {"message": "You are not allowed to logout of the area from this page"}
        return render(request, "kiosk/acknowledgement.html", dictionary)
    customer = User.objects.get(badge_number=request.GET["badge_number"])
    record = customer.area_access_record()
    if record is None:
        dictionary = {"message": "You are not logged into any areas"}
        return render(request, "kiosk/acknowledgement.html", dictionary)
    log_out_user(customer)
    dictionary = {
        "message": f"You have been successfully logged out of the {record.area}",
        "delay": 1,
    }
    return render(request, "kiosk/acknowledgement.html", dictionary)


def get_badge_reader(request) -> BadgeReader:
    reader_id = request.GET.get("reader_id") or ApplicationCustomization.get_int("default_badge_reader_id")
    try:
        badge_reader = BadgeReader.objects.get(id=reader_id)
    except BadgeReader.DoesNotExist:
        badge_reader = BadgeReader.default()
    return badge_reader


@login_required
@permission_required("NEMO.kiosk")
@require_POST
def tool_report_problem(request, tool_id, user_id, back):
    tool = Tool.objects.get(id=tool_id, visible=True)
    customer = User.objects.get(id=user_id)

    dictionary = {
        "tool": tool,
        "date": None,
        "customer": customer,
        "back": back,
        "task_categories": TaskCategory.objects.filter(stage=TaskCategory.Stage.INITIAL_ASSESSMENT),
        "task_statuses": TaskStatus.objects.all(),
    }

    return render(request, "kiosk/tool_report_problem.html", dictionary)


@login_required
@permission_required("NEMO.kiosk")
@require_POST
def report_problem(request):
    tool = Tool.objects.get(id=request.POST["tool"])
    customer = User.objects.get(id=request.POST["customer_id"])
    back = request.POST["back"]

    dictionary = {
        "tool": tool,
        "customer": customer,
        "back": back,
        "task_categories": TaskCategory.objects.filter(stage=TaskCategory.Stage.INITIAL_ASSESSMENT),
        "task_statuses": TaskStatus.objects.all(),
    }

    """ Report a problem for a tool. """
    form = TaskForm(customer, data=request.POST)

    try:
        date = parse_date(request.POST["estimated_resolution_dt"])
        estimated_resolution_time = localize(
            datetime.combine(date, parse_time(request.POST["estimated_resolution_tm"]))
        )
    except:
        estimated_resolution_time = None

    if not form.is_valid():
        errors = nice_errors(form)

        dictionary["message"] = errors.as_ul()
        dictionary["estimated_resolution_dt"] = request.POST.get("estimated_resolution_dt")
        dictionary["estimated_resolution_tm"] = request.POST.get("estimated_resolution_tm")
        dictionary["form"] = form

        return render(request, "kiosk/tool_report_problem.html", dictionary)

    if not settings.ALLOW_CONDITIONAL_URLS and form.cleaned_data["force_shutdown"]:
        site_title = ApplicationCustomization.get("site_title")
        dictionary["message"] = format_html(
            '<ul class="errorlist"><li>{}</li></ul>'.format(
                f"Tool control is only available on campus. When creating a task, you can't force a tool shutdown while using {site_title} off campus.",
            )
        )
        dictionary["form"] = form
        return render(request, "kiosk/tool_report_problem.html", dictionary)

    task = form.save()
    task.estimated_resolution_time = estimated_resolution_time

<<<<<<< HEAD
    save_task(request, task)
=======
    save_error = save_task(request, task, customer)

    if save_error:
        dictionary["message"] = save_error
        dictionary["form"] = form
        return render(request, "kiosk/tool_report_problem.html", dictionary)
>>>>>>> 28a476aa

    return redirect("kiosk_tool_information", tool_id=tool.id, user_id=customer.id, back=back)


@login_required
@permission_required("NEMO.kiosk")
@require_POST
def tool_post_comment(request, tool_id, user_id, back):
    tool = Tool.objects.get(id=tool_id, visible=True)
    customer = User.objects.get(id=user_id)

    dictionary = {
        "tool": tool,
        "date": None,
        "customer": customer,
        "back": back,
    }

    return render(request, "kiosk/tool_post_comment.html", dictionary)


@login_required
@permission_required("NEMO.kiosk")
@require_POST
def post_comment(request):
    tool = Tool.objects.get(id=request.POST["tool"])
    customer = User.objects.get(id=request.POST["customer_id"])
    back = request.POST["back"]

    dictionary = {"back": back, "tool": tool, "customer": customer}

    """ Post a comment for a tool. """
    form = CommentForm(request.POST)
    if not form.is_valid():
        dictionary["message"] = nice_errors(form).as_ul()
        dictionary["form"] = form

        return render(request, "kiosk/tool_post_comment.html", dictionary)

    save_comment(customer, form)

    return redirect("kiosk_tool_information", tool_id=tool.id, user_id=customer.id, back=back)<|MERGE_RESOLUTION|>--- conflicted
+++ resolved
@@ -609,16 +609,7 @@
     task = form.save()
     task.estimated_resolution_time = estimated_resolution_time
 
-<<<<<<< HEAD
-    save_task(request, task)
-=======
-    save_error = save_task(request, task, customer)
-
-    if save_error:
-        dictionary["message"] = save_error
-        dictionary["form"] = form
-        return render(request, "kiosk/tool_report_problem.html", dictionary)
->>>>>>> 28a476aa
+    save_task(request, task, customer)
 
     return redirect("kiosk_tool_information", tool_id=tool.id, user_id=customer.id, back=back)
 
