--- conflicted
+++ resolved
@@ -1233,10 +1233,10 @@
 	border-top: inherit;
 }
 
-<<<<<<< HEAD
 .modal-open[style] {
-padding-right: 0 !important;
-=======
+	padding-right: 0 !important;
+}
+
 .progress-bar-default
 {
  	background-color: initial;
@@ -1244,5 +1244,4 @@
   	-webkit-box-shadow: none;
 	box-shadow: none;
 	color: gray;
->>>>>>> 3538c96d
 }